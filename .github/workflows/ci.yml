# Standardized CI/CD Template for Crossplane Providers
# Version: 2025-09-26 - Updated for Go 1.25.1
#
# This template implements CI builds and validates ONLY
# - CI: Build validation only (no publishing to avoid tag conflicts)
# - Release: All publishing handled by release-template.yml
#
# Apply this pattern across all providers to eliminate tag conflicts

name: CI

on:
  push:
    branches:
      - master
      - release-*
  pull_request:
    branches:
      - master
      - release-*
  workflow_dispatch:

permissions:
  contents: read
  packages: write  # Needed for security scanning uploads
  id-token: write  # Needed for OIDC
  actions: read    # Needed for detecting duplicate actions

env:
  GO_VERSION: '1.25.1'
  GOLANGCI_VERSION: 'latest'
  GOLANGCILINT_VERSION: '2.4.0'
  DOCKER_BUILDX_VERSION: 'v0.11.2'

jobs:
  detect-noop:
    runs-on: ubuntu-24.04
    outputs:
      noop: ${{ steps.noop.outputs.should_skip }}
    steps:
      - name: Detect No-op Changes
        id: noop
        uses: fkirc/skip-duplicate-actions@v5.3.0
        with:
          github_token: ${{ secrets.GITHUB_TOKEN }}
          paths_ignore: '["**.md", "**.png", "**.jpg"]'
          do_not_skip: '["workflow_dispatch", "schedule", "push"]'

  lint:
    runs-on: ubuntu-24.04
    needs: detect-noop
    if: needs.detect-noop.outputs.noop != 'true'
    steps:
      - name: Checkout
        uses: actions/checkout@v4
        with:
          submodules: true

      - name: Setup Go
        uses: actions/setup-go@v6
        with:
          go-version: ${{ env.GO_VERSION }}

      - name: Vendor Dependencies
        run: go mod vendor

      - name: Lint
        run: make lint

  check-diff:
    runs-on: ubuntu-24.04
    needs: detect-noop
    if: needs.detect-noop.outputs.noop != 'true'
    steps:
      - name: Checkout
        uses: actions/checkout@v4
        with:
          submodules: true

      - name: Setup Go
        uses: actions/setup-go@v6
        with:
          go-version: ${{ env.GO_VERSION }}

      - name: Vendor Dependencies
        run: go mod vendor

      - name: Check Diff
        run: |
          make reviewable
          git diff --exit-code

  unit-tests:
    runs-on: ubuntu-24.04
    needs: detect-noop
    if: needs.detect-noop.outputs.noop != 'true'
    steps:
      - name: Checkout
        uses: actions/checkout@v4
        with:
          submodules: true
          fetch-depth: 0

      - name: Setup Go
        uses: actions/setup-go@v6
        with:
          go-version: ${{ env.GO_VERSION }}

      - name: Vendor Dependencies
        run: go mod vendor

      - name: Run Unit Tests
        run: make test

      - name: Upload Coverage Reports
        uses: codecov/codecov-action@v4
        with:
          token: ${{ secrets.CODECOV_TOKEN }}
          file: ./coverage.out
          verbose: true

<<<<<<< HEAD
=======
      - name: Upload Test Artifacts
        uses: actions/upload-artifact@v4
        with:
          name: test-results-${{ matrix.test-type }}
          path: |
            ${{ matrix.test-type }}-coverage.out
            benchmark-results.txt
        if: always()

  # Performance Regression Detection
  performance-analysis:
    runs-on: ubuntu-24.04
    needs: comprehensive-tests
    steps:
      - name: Checkout
        uses: actions/checkout@v4

      - name: Setup Go
        uses: actions/setup-go@v6
        with:
          go-version: ${{ env.GO_VERSION }}

      - name: Download Benchmark Results
        uses: actions/download-artifact@v4
        with:
          name: test-results-benchmark
        continue-on-error: true

      - name: Analyze Performance Metrics
        run: |
          echo "📊 Analyzing performance metrics and regression detection..."
          
          # Create performance analysis script
          cat > analyze_performance.go << 'EOF'
          package main
          
          import (
            "bufio"
            "fmt"
            "os"
            "regexp"
            "strconv"
          )
          
          func main() {
            file, err := os.Open("benchmark-results.txt")
            if err != nil {
              fmt.Printf("No benchmark results found, skipping analysis\n")
              return
            }
            defer file.Close()
            
            scanner := bufio.NewScanner(file)
            benchmarkRegex := regexp.MustCompile(`Benchmark(\w+)-\d+\s+(\d+)\s+([\d.]+)\s+ns/op`)
            
            fmt.Println("📈 Performance Analysis Results:")
            fmt.Println("==================================")
            
            totalBenchmarks := 0
            slowBenchmarks := 0
            
            for scanner.Scan() {
              line := scanner.Text()
              matches := benchmarkRegex.FindStringSubmatch(line)
              if len(matches) == 4 {
                name := matches[1]
                iterations := matches[2]
                nsPerOp, _ := strconv.ParseFloat(matches[3], 64)
                
                totalBenchmarks++
                status := "✅ PASS"
                
                // Performance thresholds based on our targets
                if nsPerOp > 10000000 { // 10ms
                  status = "⚠️  SLOW"
                  slowBenchmarks++
                }
                if nsPerOp > 50000000 { // 50ms
                  status = "❌ FAIL"
                  slowBenchmarks++
                }
                
                fmt.Printf("%-25s %s (iters: %s, latency: %.2fms)\n", 
                  name, status, iterations, nsPerOp/1000000)
              }
            }
            
            fmt.Printf("\n📊 Analysis Summary:\n")
            fmt.Printf("Total benchmarks: %d\n", totalBenchmarks)
            fmt.Printf("Slow/failed benchmarks: %d\n", slowBenchmarks)
            
            if totalBenchmarks > 0 {
              successRate := float64(totalBenchmarks-slowBenchmarks) / float64(totalBenchmarks) * 100
              fmt.Printf("Performance success rate: %.1f%%\n", successRate)
              
              if successRate < 80 {
                fmt.Printf("⚠️  Performance regression detected!\n")
                os.Exit(1)
              }
            }
            
            fmt.Printf("✅ Performance analysis completed successfully\n")
          }
          EOF
          
          go run analyze_performance.go

>>>>>>> e4df623a
  security-scan:
    runs-on: ubuntu-24.04
    needs: detect-noop
    if: needs.detect-noop.outputs.noop != 'true'
    permissions:
      contents: read
      security-events: write
    steps:
      - name: Checkout
        uses: actions/checkout@v4
        with:
          submodules: true

      - name: Setup Go
        uses: actions/setup-go@v6
        with:
          go-version: ${{ env.GO_VERSION }}

      - name: Vendor Dependencies
        run: go mod vendor

      - name: Run Go Vulnerability Check
        run: |
          go install golang.org/x/vuln/cmd/govulncheck@latest
          govulncheck ./...

      - name: Run Gosec Security Scanner
        uses: securego/gosec@master
        with:
          args: '-no-fail -fmt sarif -out gosec-results.sarif ./...'
        continue-on-error: true

      - name: Fix Gosec SARIF format
        if: always() && hashFiles('gosec-results.sarif') != ''
        run: |
          if [ -f gosec-results.sarif ]; then
            jq '.runs[].results[].locations[].physicalLocation.artifactLocation.uri |= if . == null or . == "" then "." else . end' gosec-results.sarif > gosec-results-fixed.sarif
            mv gosec-results-fixed.sarif gosec-results.sarif
          fi

      - name: Upload Gosec Results
        uses: github/codeql-action/upload-sarif@v3
        if: always() && hashFiles('gosec-results.sarif') != ''
        with:
          sarif_file: gosec-results.sarif
          category: gosec

  # CI ONLY VALIDATES BUILDS - NO PUBLISHING
  build-validation:
    runs-on: ubuntu-24.04
    needs: [lint, check-diff, unit-tests, security-scan]
    if: github.ref == 'refs/heads/master'
    permissions:
      contents: read
    steps:
      - name: Checkout
        uses: actions/checkout@v4
        with:
          fetch-depth: 0
          submodules: true

      - name: Setup Go
        uses: actions/setup-go@v6
        with:
          go-version: ${{ env.GO_VERSION }}

      - name: Vendor Dependencies
        run: go mod vendor

      - name: Validate Build Process
        run: |
          # Validate that all build steps work without publishing
          echo "Repository: ${{ github.repository }}"
          echo "Repository owner: ${{ github.repository_owner }}"

          # Build all artifacts (binaries, images, packages)
          make build.all
          echo "✅ All artifacts built successfully"

          # Verify build artifacts exist
          ls -la _output/bin/linux_amd64/provider 2>/dev/null && echo "✅ Provider binary exists" || echo "❌ Provider binary missing"
          ls -la _output/xpkg/linux_amd64/*.xpkg 2>/dev/null && echo "✅ Crossplane package exists" || echo "❌ Crossplane package missing"

          echo ""
          echo "🎯 Build validation completed successfully"
          echo "📦 All artifacts can be built successfully"
          echo "🏷️  Publishing will occur only on release tag creation"

# Key Principles for this Template:
# 
# 1. CI BUILDS, RELEASE PUBLISHES
#    - CI workflow: Only validates builds (no registry pushes)
#    - Release workflow: Handles all publishing
#    - Eliminates tag conflicts between workflows
# 
# 2. SINGLE PRIMARY REGISTRY
#    - Primary: ghcr.io/rossigee (consistent across all providers)
#    - Optional: Environment-controlled additional registries
# 
# 3. PARALLEL VALIDATION
#    - All validation jobs run in parallel after noop detection
#    - Build validation only runs on master branch
# 
# 4. COMPREHENSIVE SECURITY
#    - govulncheck: Go vulnerability scanning
#    - gosec: Static security analysis
#    - CodeQL integration for SARIF uploads
# 
# 5. STANDARDIZED BUILD SYSTEM
#    - Uses rossigee/build submodule (working fork)
#    - Consistent make targets across all providers
#    - Go 1.24.5 with proper version handling
# 
# To apply this template:
# 1. Copy this structure to .github/workflows/ci.yml
# 2. Update provider-specific names/paths
# 3. Ensure release.yml handles all publishing
# 4. Test with a commit to master (should only validate)
# 5. Test with a version tag (should publish properly)<|MERGE_RESOLUTION|>--- conflicted
+++ resolved
@@ -90,10 +90,14 @@
           make reviewable
           git diff --exit-code
 
-  unit-tests:
+  # Comprehensive Testing Suite - leverages our testing framework
+  comprehensive-tests:
     runs-on: ubuntu-24.04
     needs: detect-noop
     if: needs.detect-noop.outputs.noop != 'true'
+    strategy:
+      matrix:
+        test-type: [unit, integration, benchmark, e2e]
     steps:
       - name: Checkout
         uses: actions/checkout@v4
@@ -109,18 +113,46 @@
       - name: Vendor Dependencies
         run: go mod vendor
 
-      - name: Run Unit Tests
-        run: make test
+      - name: Run Comprehensive Unit Tests
+        if: matrix.test-type == 'unit'
+        run: |
+          echo "🧪 Running comprehensive unit tests (all 23 controllers)..."
+          go test ./internal/controller/... -v -race -coverprofile=unit-coverage.out
+          echo "📊 Unit test coverage summary:"
+          go tool cover -func=unit-coverage.out
+
+      - name: Run Integration Tests
+        if: matrix.test-type == 'integration'
+        run: |
+          echo "🔗 Running integration tests..."
+          go test ./test/integration -v -coverprofile=integration-coverage.out
+          echo "📊 Integration test coverage summary:"
+          go tool cover -func=integration-coverage.out
+
+      - name: Run Performance Benchmarks
+        if: matrix.test-type == 'benchmark'
+        run: |
+          echo "⚡ Running performance benchmarks with Terraform comparison..."
+          go test ./test/benchmark -v -bench=. -benchmem -run=^$ > benchmark-results.txt
+          go test ./internal/controller/... -v -bench=. -benchmem -run=^$ >> benchmark-results.txt
+          echo "📈 Benchmark Results Summary:"
+          head -n 20 benchmark-results.txt
+
+      - name: Run E2E Tests
+        if: matrix.test-type == 'e2e'
+        run: |
+          echo "🚀 Running end-to-end enterprise workflow tests..."
+          go test ./test/e2e -v -timeout=30m
 
       - name: Upload Coverage Reports
+        if: matrix.test-type == 'unit' || matrix.test-type == 'integration'
         uses: codecov/codecov-action@v4
         with:
           token: ${{ secrets.CODECOV_TOKEN }}
-          file: ./coverage.out
+          file: ./${{ matrix.test-type }}-coverage.out
+          flags: ${{ matrix.test-type }}
           verbose: true
 
-<<<<<<< HEAD
-=======
       - name: Upload Test Artifacts
         uses: actions/upload-artifact@v4
         with:
@@ -152,11 +184,11 @@
       - name: Analyze Performance Metrics
         run: |
           echo "📊 Analyzing performance metrics and regression detection..."
-          
+
           # Create performance analysis script
           cat > analyze_performance.go << 'EOF'
           package main
-          
+
           import (
             "bufio"
             "fmt"
@@ -164,7 +196,7 @@
             "regexp"
             "strconv"
           )
-          
+
           func main() {
             file, err := os.Open("benchmark-results.txt")
             if err != nil {
@@ -172,16 +204,16 @@
               return
             }
             defer file.Close()
-            
+
             scanner := bufio.NewScanner(file)
             benchmarkRegex := regexp.MustCompile(`Benchmark(\w+)-\d+\s+(\d+)\s+([\d.]+)\s+ns/op`)
-            
+
             fmt.Println("📈 Performance Analysis Results:")
             fmt.Println("==================================")
-            
+
             totalBenchmarks := 0
             slowBenchmarks := 0
-            
+
             for scanner.Scan() {
               line := scanner.Text()
               matches := benchmarkRegex.FindStringSubmatch(line)
@@ -189,10 +221,10 @@
                 name := matches[1]
                 iterations := matches[2]
                 nsPerOp, _ := strconv.ParseFloat(matches[3], 64)
-                
+
                 totalBenchmarks++
                 status := "✅ PASS"
-                
+
                 // Performance thresholds based on our targets
                 if nsPerOp > 10000000 { // 10ms
                   status = "⚠️  SLOW"
@@ -202,33 +234,31 @@
                   status = "❌ FAIL"
                   slowBenchmarks++
                 }
-                
-                fmt.Printf("%-25s %s (iters: %s, latency: %.2fms)\n", 
+
+                fmt.Printf("%-25s %s (iters: %s, latency: %.2fms)\n",
                   name, status, iterations, nsPerOp/1000000)
               }
             }
-            
+
             fmt.Printf("\n📊 Analysis Summary:\n")
             fmt.Printf("Total benchmarks: %d\n", totalBenchmarks)
             fmt.Printf("Slow/failed benchmarks: %d\n", slowBenchmarks)
-            
+
             if totalBenchmarks > 0 {
               successRate := float64(totalBenchmarks-slowBenchmarks) / float64(totalBenchmarks) * 100
               fmt.Printf("Performance success rate: %.1f%%\n", successRate)
-              
+
               if successRate < 80 {
                 fmt.Printf("⚠️  Performance regression detected!\n")
                 os.Exit(1)
               }
             }
-            
+
             fmt.Printf("✅ Performance analysis completed successfully\n")
           }
           EOF
-          
+
           go run analyze_performance.go
-
->>>>>>> e4df623a
   security-scan:
     runs-on: ubuntu-24.04
     needs: detect-noop
@@ -279,7 +309,7 @@
   # CI ONLY VALIDATES BUILDS - NO PUBLISHING
   build-validation:
     runs-on: ubuntu-24.04
-    needs: [lint, check-diff, unit-tests, security-scan]
+    needs: [lint, check-diff, comprehensive-tests, security-scan]
     if: github.ref == 'refs/heads/master'
     permissions:
       contents: read
