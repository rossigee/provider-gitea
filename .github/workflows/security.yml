--- conflicted
+++ resolved
@@ -51,16 +51,92 @@
           fetch-depth: 0  # Full history for better analysis
 
       - name: Setup Go
-<<<<<<< HEAD
-        uses: actions/setup-go@v5
-=======
         uses: actions/setup-go@v6
->>>>>>> e4df623a
         with:
           go-version: ${{ env.GO_VERSION }}
 
-      - name: Vendor Dependencies
-        run: go mod vendor
+      - name: Run Gosec Security Scanner
+        uses: securecodewarrior/github-action-gosec@v1
+        with:
+          args: '-fmt sarif -out gosec.sarif ./...'
+
+      - name: Upload SARIF file
+        uses: github/codeql-action/upload-sarif@v3
+        with:
+          sarif_file: gosec.sarif
+
+  trivy:
+    name: Vulnerability Scan (Trivy)
+    runs-on: ubuntu-latest
+    steps:
+      - name: Checkout
+        uses: actions/checkout@v4
+
+      - name: Run Trivy vulnerability scanner
+        uses: aquasecurity/trivy-action@master
+        with:
+          scan-type: 'fs'
+          scan-ref: '.'
+          format: 'sarif'
+          output: 'trivy-results.sarif'
+
+      - name: Upload Trivy scan results to GitHub Security tab
+        uses: github/codeql-action/upload-sarif@v3
+        with:
+          sarif_file: 'trivy-results.sarif'
+
+
+  govulncheck:
+    name: Go Vulnerability Database Check
+    runs-on: ubuntu-latest
+    steps:
+      - name: Checkout
+        uses: actions/checkout@v4
+
+      - name: Setup Go
+        uses: actions/setup-go@v6
+        with:
+          go-version: ${{ env.GO_VERSION }}
+
+      - name: Install govulncheck
+        run: go install golang.org/x/vuln/cmd/govulncheck@latest
+
+      - name: Run govulncheck
+        run: govulncheck ./...
+
+  semgrep:
+    name: Static Analysis (Semgrep)
+    runs-on: ubuntu-latest
+    container:
+      image: returntocorp/semgrep:latest
+    if: (github.actor != 'dependabot[bot]')
+    steps:
+      - name: Checkout
+        uses: actions/checkout@v4
+
+      - name: Run Semgrep
+        run: semgrep --config=auto --sarif --output=semgrep.sarif .
+
+      - name: Upload SARIF file
+        uses: github/codeql-action/upload-sarif@v3
+        with:
+          sarif_file: semgrep.sarif
+        if: always()
+
+  codeql:
+    name: Code Quality Analysis (CodeQL)
+    runs-on: ubuntu-latest
+    permissions:
+      actions: read
+      contents: read
+      security-events: write
+    strategy:
+      fail-fast: false
+      matrix:
+        language: ['go']
+    steps:
+      - name: Checkout
+        uses: actions/checkout@v4
 
       - name: Initialize CodeQL
         if: github.event.inputs.scan_type == 'comprehensive' || github.event.inputs.scan_type == ''
@@ -126,11 +202,7 @@
         uses: actions/checkout@v4
 
       - name: Setup Go
-<<<<<<< HEAD
-        uses: actions/setup-go@v5
-=======
         uses: actions/setup-go@v6
->>>>>>> e4df623a
         with:
           go-version: ${{ env.GO_VERSION }}
 
