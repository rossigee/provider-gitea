--- conflicted
+++ resolved
@@ -39,11 +39,7 @@
           submodules: true
 
       - name: Setup Go
-<<<<<<< HEAD
-        uses: actions/setup-go@v5
-=======
         uses: actions/setup-go@v6
->>>>>>> e4df623a
         with:
           go-version: ${{ env.GO_VERSION }}
 
